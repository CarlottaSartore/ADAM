--- conflicted
+++ resolved
@@ -53,13 +53,8 @@
 
     def __matmul__(self, other: Union["TorchLike", ntp.ArrayLike]) -> "TorchLike":
         """Overrides @ operator"""
-<<<<<<< HEAD
-        if type(other) in [TorchLike, NumpyLike]:
-            return TorchLike(self.array @ other.array)
-=======
         if type(self) is type(other):
             return TorchLike(self.array @ other.array.float())
->>>>>>> e324e03a
         else:
             return TorchLike(self.array @ torch.tensor(other).float())
 
