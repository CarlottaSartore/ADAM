--- conflicted
+++ resolved
@@ -1,26 +1,21 @@
-name: adamdev
-channels:
-  - conda-forge
-dependencies:
-  - python >=3.7
-  - numpy
-  - scipy
-  - casadi
-  - prettytable
-  - urdfdom-py
-  - pip
-  - wheel
-  - setuptools
-  - setuptools_scm
-  - pytest
-  - pytest-repeat
-  - icub-models
-  - idyntree
-<<<<<<< HEAD
-  - gitpython 
-
-=======
-  - jax
-  - pytorch
-
->>>>>>> eaaf94be
+name: adamdev
+channels:
+  - conda-forge
+dependencies:
+  - python >=3.7
+  - numpy
+  - scipy
+  - casadi
+  - prettytable
+  - urdfdom-py
+  - pip
+  - wheel
+  - setuptools
+  - setuptools_scm
+  - pytest
+  - pytest-repeat
+  - icub-models
+  - idyntree
+  - gitpython 
+  - jax
+  - pytorch